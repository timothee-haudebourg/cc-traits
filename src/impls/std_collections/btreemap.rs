--- conflicted
+++ resolved
@@ -4,12 +4,9 @@
 };
 use crate::{
 	Collection,
-<<<<<<< HEAD
 	Keyed,
-=======
 	CollectionRef,
 	CollectionMut,
->>>>>>> fc410313
 	Len,
 	Get,
 	GetMut,
@@ -22,17 +19,16 @@
 	type Item = V;
 }
 
-<<<<<<< HEAD
-impl<K, V> Keyed for BTreeMap<K, V> {
-	type Key = K;
-=======
 impl<K, V> CollectionRef for BTreeMap<K, V> {
 	type ItemRef<'a> where Self: 'a = &'a V;
 }
 
 impl<K, V> CollectionMut for BTreeMap<K, V> {
 	type ItemMut<'a> where Self: 'a = &'a mut V;
->>>>>>> fc410313
+}
+
+impl<K, V> Keyed for BTreeMap<K, V> {
+	type Key = K;
 }
 
 impl<K, V> Len for BTreeMap<K, V> {
